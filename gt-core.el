;;; gt-core.el --- Core implement of the Translator -*- lexical-binding: t -*-

;; Copyright (C) 2024 lorniu <lorniu@gmail.com>
;; Author: lorniu <lorniu@gmail.com>
;; Package-Requires: ((emacs "28.1"))

;; SPDX-License-Identifier: GPL-3.0-or-later

;; This program is free software; you can redistribute it and/or modify
;; it under the terms of the GNU General Public License as published by
;; the Free Software Foundation, either version 3 of the License, or
;; (at your option) any later version.

;; This program is distributed in the hope that it will be useful,
;; but WITHOUT ANY WARRANTY; without even the implied warranty of
;; MERCHANTABILITY or FITNESS FOR A PARTICULAR PURPOSE.  See the
;; GNU General Public License for more details.

;; You should have received a copy of the GNU General Public License
;; along with this program.  If not, see <https://www.gnu.org/licenses/>.

;; This file is NOT part of GNU Emacs.

;;; Commentary:

;; The core implement of the translator

;;; Code:

(require 'cl-lib)
(require 'subr-x)
(require 'dom)
(require 'eieio)
(require 'text-property-search)

(defgroup go-translate nil
  "Translation framework on Emacs, with high configurability and extensibility."
  :group 'external
  :prefix 'gt-)

(defcustom gt-debug-p nil
  "Whether enable the debug message."
  :type 'boolean
  :group 'go-translate)


;;; Components and Variables

(defclass gt-single ()
  ((insts :allocation :class :initform nil))
  :abstract t
  :documentation "Only create one instance for same slots.")

(cl-defmethod make-instance ((class (subclass gt-single)) &rest slots)
  (if-let* ((key (sha1 (format "%s" slots)))
            (insts (oref-default class insts))
            (old (cdr-safe (assoc key insts))))
      old
    (let ((inst (cl-call-next-method)))
      (prog1 inst
        (oset-default class insts `((,key . ,inst) ,@insts))))))

(defclass gt-validator ()
  ((if :initarg :if
     :type (or function symbol list)
     :documentation "See `gt-valid' for details."))
  :abstract t
  :documentation "Use to detect whether component is available")

(defclass gt-task ()
  ((text
    :initarg :text
    :type (or string list)
    :documentation "Source text list to be translated.")
   (src
    :initarg :src
    :initform nil
    :type symbol
    :documentation "Generally, the source language.")
   (tgt
    :initarg :tgt
    :type symbol
    :documentation "Generally, the target language.")
   (meta
    :initform nil
    :initarg :meta
    :type t
    :documentation "Extra data passed in translation.")
   (res
    :initform nil
    :type (or string list function)
    :documentation "Translation result.")
   (err
    :initform nil
    :documentation "Translation error.")
   (cache
    :initform nil
    :documentation "Used to temporarily save the data from cache.")
   (markers
    :initform nil
    :documentation "Markers tracking output bounds.")
   (process
    :initform nil
    :documentation "Which process current task running.")

   (id
    :initform (gensym "task-")
    :documentation "Used to distinguish between different tasks.")
   (version
    :initform nil
    :initarg :version
    :documentation "If this is different with the one in translator, task is expired.")

   (engine
    :initarg :engine
    :documentation "Engine of current task.")
   (render
    :initarg :render
    :documentation "Render of current task.")
   (translator
    :initarg :translator
    :documentation "Translator of current task."))
  :documentation
  "An object contains basic translation infomations.
Its life cycle is in one translation. It is created by translator, then derived
to engines for result, at last extracted by render for output.")

(defclass gt-taker (gt-single gt-validator)
  ((text
    :initarg :text
    :type (or function symbol string)
    :documentation "See `gt-taker-text' for details.")
   (pick
    :initarg :pick
    :type (or function symbol)
    :documentation "See `gt-taker-pick' for details.")
   (pick-pred
    :initarg :pick-pred
    :initform nil
    :type (or function null)
    :documentation "Filter the picked element with this function.")
   (langs
    :initarg :langs
    :type list
    :documentation "See `gt-langs' for details.")
   (prompt
    :initarg :prompt
    :type (or function symbol)
    :documentation "See `gt-taker-prompt' for details.")
   (then
    :initarg :then
    :documentation "A function with current translator as argument.
Used to do extra works after taking done. For example, one can filter the
source text list to remove unnecessary elements, or modifiy the translate
target as a final step."))
  :documentation
  "A component used to take the translate source text and targets for translator.

The steps are:
1. take the initial text by `text'
2. get the available targets from `langs'
3. ensure the text and langs via `prompt' if necessary
4. split or filter text via `pick' if possible

So you can define a taker fully like this:

  (gt-taker :text `buffer :langs `(en it) :prompt `buffer :pick `sentence)

Or use the default value or corresponding variables as:

  (setq gt-langs `(en it))
  (gt-taker)

Then use the taker in the translator and start your translation.")

(defclass gt-parser (gt-single gt-validator)
  ((tag
    :initarg :tag
    :initform nil
    :type (or symbol string)
    :documentation "Display label for this parser."))
  :documentation
  "It is a component of `gt-engine', used to parse the response of the engine
to a user-friendly string. One engine can have different parsers, but can only
use one of them at a time.")

(defclass gt-engine (gt-single gt-validator)
  ((tag
    :initarg :tag
    :type (or string symbol)
    :documentation "Display label for this engine.")
   (parse
    :initarg :parse
    :initform (gt-parser)
    :type (or function gt-parser)
    :documentation "Used to generate user-friendly result from response.")
   (delimiter
    :initarg :delimiter
    :type (or null string)
    :documentation "The delimiter for multiple paragraphs or parts translation.")
   (stream
    :initarg :stream
    :type boolean
    :initform nil
    :documentation "Enable stream support for this engine.
This effect both engine and render. If this is t, then retrieve results
part by part. Render supporting stream output should refresh the display
every time new data arrived.")
   (cache
    :initarg :cache
    :type (or symbol function gt-cacher)
    :documentation "Cache style used by the engine.
If this is nil, current engine will use no cache at all.
If this is literally symbol, see `gt-valid-literally' for details.
If this is a cacher, then cache using the cacher instead.")
   (salt
    :initarg :salt
    :initform nil
    :documentation "Distinguish from... now for cache key only.")
   (then
    :initarg :then
    :type function
    :documentation "Function run after result are responsed and parsed.
Take current task as argument. you can do extra works for current task
before rendering."))
  :documentation "Translate engine, retrieve the result and parse it.

If `delimiter' is non nil, the translation for multiple paragraphs or parts will
take a strategy as `join-translate-split'. That is, join the source text list to
a single string separated by `delimiter', translate the whole string, and then
split the result by `delimiter' into multiple parts. This assumes that the
`delimiter' in string is kept by engine in the translation progress.

Set `delimiter' to nil to avoid this strategy. In that case, a string list will
be passed to the engine, and a translated string list is expected.

Also in some cases, you should turn the cache off by setting `no-cache' to t."
  :abstract t)

(defclass gt-render (gt-single gt-validator)
  ((output
    :initarg :output
    :initform nil
    :type (or function null)
    :documentation "If this is not nil, then will override the default output logic.")
   (then
    :initarg :then
    :initform nil
    :type (or function gt-render null)
    :documentation "Chain results to next render if possible.
If this is a function, pass current translator as argument and execute it only.")
   (prefix
    :initarg :prefix
    :type (or function t)
    :documentation "Custom prefix displayed in the render.
If this is nil, then don't display prefix. If this is function use its return value
as prefix. If this is a string, use the string as prefix."))
  :documentation
  "A component used to output the all the results made by translator.
Method `gt-init' only works once before output, method `gt-output' will run after
every task finished.")

(defclass gt-translator ()
  ((text
    :type list
    :initform nil
    :initarg :text
    :documentation "The text taken by taker, and prepare to translate.
This should be a list, every element is a string as one pargraph or one part.
This list will be sent to translate engines later.")

   (bounds
    :type list
    :initform nil
    :documentation "The bounds in buffer corresponds to the `text' slot.
The first element is the working buffer, while rest are buffer bounds.")

   (target
    :type list
    :initform nil
    :documentation "The target taken by taker.

This should be a list. Generally, the first element is the source language and
the rest are the target languages. Target languages can be one or multiple,
that is, in one translation, can translate same text into multiple languages.

Of course, the target may be more than just the languages. If translator is not
used to translate, then target may be something else representing the transform
targets.")

   (tasks
    :initform nil
    :type list
    :documentation "All tasks created according the source text and targets.")

   (total
    :initform 0
    :type (integer 0 *)
    :documentation "Total tasks in current translation.")

   (state
    :initform 0
    :type (member 0 1 2 3 4 9)
    :documentation "The inner state of the translator for current translation:
0: new translator
1: all tasks added
2: render prepared
3: all result parsed
4: translate abort")

   (keep
    :initform nil
    :type boolean
    :documentation "If t then don't clean text and target in a new translation.")

   (version
    :documentation "Used to distinguish with expired translations.")

   (taker
    :initarg :taker
    :initform nil
    :type (or function gt-taker list)
    :documentation "Used to take input for the translator.
If this is a function, use its return value as the taker. It will take the
source text and targets, and save them into `text', `bounds' and `target' slots
for the following translate task. If this is a list, use the first available one.")

   (engines
    :initarg :engines
    :initform nil
    :type (or function gt-engine list)
    :documentation "The engines used to translate.
This should be one or more `gt-engine' instances or a function that return them.
The tasks created after `gt-take' will be passed to every engines. Every engine
should translate the task and parse the result. After every task finished, the
rendering process will be performed.")

   (render
    :initarg :render
    :initform nil
    :type (or function gt-render list)
    :documentation "Used to output the translation results.
This should be a `gt-render' instance or a function return one.
If this is a list, use the first available one.")

   (_taker
    :type (or function gt-taker list)
    :documentation "Backup of initial value of `taker', which may be a
function or `gt-taker' object. The value will be normalized at the start of
every translation and stored into the `taker' slot. Avoid changing this during
translation progress unless you are confident in what you are doing.")

   (_engines
    :type (or function gt-engine list)
    :documentation "Backup of initial `engines' like above.")

   (_render
    :type (or function gt-render list)
    :documentation "Backup of initial `render' like above.")

   (bag :initform nil))
  :documentation "Core component of the translation.

The basic components of a translator is taker, engines and render:
1. Use `gt-taker' to capture the source text and target
2. Then use one or more `gt-engine' to get the translate result
3. At last use a `gt-render' to output the results to user.

The start a translation, call `gt-start' on a translator instance like this:

  (gt-start (make-instance `gt-translator
                   :taker (gt-taker)
                   :engines (gt-google-engine)
                   :render (gt-buffer-render)))

That is: 1) define the translator 2) executable `gt-start'.")

(defconst gt-lang-codes
  '((en . "English")
    (zh . "Chinese")
    (ru . "Russian")
    (fr . "French")
    (it . "Italian")
    (es . "Spanish")
    (de . "German")
    (ko . "Korean")
    (ja . "Japanese")
    (yue . "Cantonese")
    (af . "Afrikaans")
    (ak . "Akan")
    (am . "Amharic")
    (ar . "Arabic")
    (as . "Assamese")
    (asa . "Asu")
    (az . "Azerbaijani")
    (be . "Belarusian")
    (bem . "Bemba")
    (bez . "Bena")
    (bg . "Bulgarian")
    (bm . "Bambara")
    (bn . "Bengali")
    (bo . "Tibetan")
    (bs . "Bosnian")
    (ca . "Catalan")
    (cgg . "Chiga")
    (chr . "Cherokee")
    (cs . "Czech")
    (da . "Danish")
    (dav . "Taita")
    (ebu . "Embu")
    (ee . "Ewe")
    (el . "Greek")
    (eo . "Esperanto")
    (et . "Estonian")
    (eu . "Basque")
    (fa . "Persian")
    (ff . "Fulah")
    (fi . "Finnish")
    (fil . "Filipino")
    (fo . "Faroese")
    (ga . "Irish")
    (gl . "Galician")
    (gsw . "Swiss German")
    (gu . "Gujarati")
    (guz . "Gusii")
    (gv . "Manx")
    (ha . "Hausa")
    (haw . "Hawaiian")
    (he . "Hebrew")
    (hi . "Hindi")
    (hr . "Croatian")
    (hu . "Hungarian")
    (hy . "Armenian")
    (id . "Indonesian")
    (ig . "Igbo")
    (ii . "Sichuan Yi")
    (is . "Icelandic")
    (jmc . "Machame")
    (ka . "Georgian")
    (kab . "Kabyle")
    (kam . "Kamba")
    (kde . "Makonde")
    (kea . "Kabuverdianu")
    (khq . "Koyra Chiini")
    (ki . "Kikuyu")
    (kk . "Kazakh")
    (kl . "Kalaallisut")
    (kln . "Kalenjin")
    (km . "Khmer")
    (kn . "Kannada")
    (kok . "Konkani")
    (kw . "Cornish")
    (lag . "Langi")
    (lg . "Ganda")
    (lt . "Lithuanian")
    (luo . "Luo")
    (luy . "Luyia")
    (lv . "Latvian")
    (mas . "Masai")
    (mer . "Meru")
    (mfe . "Morisyen")
    (mg . "Malagasy")
    (mk . "Macedonian")
    (ml . "Malayalam")
    (mr . "Marathi")
    (ms . "Malay")
    (mt . "Maltese")
    (my . "Burmese")
    (naq . "Nama")
    (nd . "North Ndebele")
    (ne . "Nepali")
    (nl . "Dutch")
    (nn . "Norwegian Nynorsk")
    (nyn . "Nyankole")
    (om . "Oromo")
    (or . "Oriya")
    (pa . "Punjabi")
    (pl . "Polish")
    (ps . "Pashto")
    (pt . "Portuguese")
    (rm . "Romansh")
    (ro . "Romanian")
    (rof . "Rombo")
    (rw . "Kinyarwanda")
    (rwk . "Rwa")
    (saq . "Samburu")
    (seh . "Sena")
    (ses . "Koyraboro Senni")
    (sg . "Sango")
    (shi . "Tachelhit")
    (si . "Sinhala")
    (sk . "Slovak")
    (sl . "Slovenian")
    (sn . "Shona")
    (so . "Somali")
    (sq . "Albanian")
    (sr . "Serbian")
    (sv . "Swedish")
    (sw . "Swahili")
    (ta . "Tamil")
    (te . "Telugu")
    (teo . "Teso")
    (th . "Thai")
    (ti . "Tigrinya")
    (to . "Tonga")
    (tr . "Turkish")
    (tzm . "Central Morocco Tamazight")
    (uk . "Ukrainian")
    (ur . "Urdu")
    (uz . "Uzbek")
    (vi . "Vietnamese")
    (vun . "Vunjo")
    (xog . "Soga")
    (cy . "Welsh")
    (yo . "Yoruba")
    (zu . "Zulu")))

(defconst gt-word-classes
  '(pron adj adv adt art aux conj prep det abbr int vt vi v n a))

(defvar gt-current-command nil)

(defvar gt-current-translator nil)

(defvar-local gt-tracking-marker nil)

(cl-defgeneric gt-init (object &rest _args)
  "Initialization for OBJECT.")

(cl-defgeneric gt-desc (object)
  "Return the string representation of the OBJECT."
  (format "%s" (eieio-object-class object)))


;;; Utility

(defun gt-aref (vector &rest ns)
  "Recursively find the element in VECTOR. NS is indexes, as the path."
  (while ns
    (setq vector (aref vector (pop ns))))
  vector)

(defmacro gt-orefs (instance &rest slots)
  "Get all the SLOTS in INSTANCE as a list."
  `(list ,@(cl-loop for slot in slots
                    collect `(slot-value ,instance ',slot))))

(defun gt-ensure-plain (obj &rest args)
  "Ensure OBJ is non-function and non-symbol.
If OBJ is a function, call it with ARGS and return the result.
If OBJ is symbol, return its value."
  (if (functionp obj) (apply obj args) obj))

(defun gt-functionp (object)
  "Check if OBJECT is a function and not a class."
  (and (functionp object) (not (class-p object))))

(defun gt-clean-properties (text &optional props)
  "Remove specified PROPS from TEXT."
  (unless props (setq props '(gt-result gt-task gt-done read-only)))
  (remove-list-of-text-properties 0 (length text) props text)
  text)

(defun gt-face-lazy (str face &optional display)
  "Propertize STR to add FACE only when no face exists on it.
Set DISPLAY property to STR if it is not nil.

For example:

  (gt-face-lazy s `font-lock-doc-face `(space (:width 30) raise 0.5))

When `space' in DISPLAY, prepend a space to the STR."
  (if (or (null face)
          (with-temp-buffer
            (insert str)
            (or (text-property-search-backward 'face)
                (text-property-search-backward 'font-lock-face)
                (text-property-search-backward 'display))))
      str
    (let ((r (if face (propertize str 'face face) str))
          (ds (cl-loop for (k v) on display by #'cddr
                       if (eq k 'space) append v into spaces
                       else append (list k v) into normals
                       finally (return (cons normals spaces)))))
      (when-let (normals (car ds))
        (setq r (propertize r 'display normals)))
      (when-let (spaces (cdr ds))
        (setq r (concat (propertize " " 'display (cons 'space spaces)) r)))
      r)))

(defun gt-line-height-separator (pixel)
  "This can set line-height of the following line to PIXEL."
  (concat (propertize "\s" 'display `(space :height (,pixel)))
          (propertize "\n" 'line-height t)))

(defmacro gt-simple-keymap (&rest definitions)
  "A small wrapper to define new keymap for DEFINITIONS."
  `(let ((map (make-sparse-keymap)))
     (progn
       ,@(cl-loop for (key value) on definitions by #'cddr
                  for v = (if (memq (car value) '(function quote lambda))
                              value
                            `(lambda () (interactive) ,value))
                  collect `(define-key map ,key ,v)))
     map))

(defun gt-collect-text (text-or-bounds)
  "Collect the text corresponding to parts in TEXT-OR-BOUNDS."
  (let* ((items (ensure-list text-or-bounds)) (car (car items)))
    (unless (stringp car)
      (with-current-buffer (if (bufferp car) car (current-buffer))
        (setq items
              (mapcar (lambda (bd) (buffer-substring (car bd) (cdr bd)))
                      (if (bufferp car) (cdr items) items)))))
    (mapcar #'gt-clean-properties items)))

(defun gt-lookup-password (&rest params)
  "Query password stored in '.authinfo'.
PARAMS contains search keys like :user, :host same as `auth-source-search'."
  (when-let (secret (plist-get (car (apply 'auth-source-search params)) :secret))
    (if (functionp secret)
        (funcall secret)
      secret)))

(defun gt-insert-text-at-marker (str marker &optional end-marker keep-cursor)
  "Insert STR to position of MARKER.
If END-MARKER exists, delete the content between the markers first.
If KEEP-CURSOR is not nil, keep the cursor at front."
  (with-current-buffer (marker-buffer marker)
    (let ((inhibit-read-only t))
      (when end-marker
        (set-marker-insertion-type end-marker t)
        (delete-region marker end-marker))
      (goto-char marker)
      (deactivate-mark)
      (if keep-cursor
          (save-excursion (insert str))
        (insert str)))))

(defun gt-parse-html-dom (str)
  "Parse html STR and return the DOM body."
  (with-temp-buffer
    (insert str)
    (xml-remove-comments (point-min) (point-max))
    (dom-by-tag (libxml-parse-html-region) 'body)))

(declare-function let-alist--deep-dot-search "ext:let-alist" t t)

(defmacro gt-plist-let (varlist &rest body)
  "Let-bind dotted symbols to plist and execute BODY like `let-alist'.

The last form of VARLIST is the plist to be bound with dot, bind other variables
like those in `let*'.

For example:

  (gt-plist-let plist (list .a .b))

  (gt-plist-let \\=`(:a 3 :b 4) (+ .a .b))

  (gt-plist-let ((x 1) \\='(:y 2 :z 3)) (+ x .y .z))

See gt-tests.el for details."
  (declare (indent 1) (debug t))
  (require 'let-alist)
  (let ((var (make-symbol "plist")))
    `(let* (,@(if (or (atom varlist)
                      (eq (car varlist) 'quote)
                      (eq (car varlist) '\`))
                  `((,var ,varlist))
                `(,@(butlast varlist) ,(cons var (last varlist))))
            ,@(cl-loop for (.k . k) in (delete-dups (let-alist--deep-dot-search body))
                       collect `(,.k (plist-get ,var ,(intern (format ":%s" k))))))
       ,@body)))

(defun gt-make-completion-table (items &optional order)
  "Make completion table that ensure ITEMS sort by original ORDER."
  (lambda (input pred action)
    (if (eq action 'metadata)
        `(metadata (category . "go-translate")
                   (display-sort-function . ,(or order #'identity)))
      (complete-with-action action items input pred))))

(defmacro gt-read-from-buffer (&rest forms)
  "Read text in a new created buffer interactively.

Available options can be specified as keyword arguments:
  :buffer           The buffer used for reading user input
  :initial-contents The initial contents of the buffer
  :keymap           The keymap to use in the buffer
  :window-config    The window configuration for the window display the buffer
  :catch            Catch tag used in for inner `throw'
  :apply-key        The keybinding for applying changes (default: \"C-c C-c\")
  :cancel-key       The keybinding for canceling changes (default: \"C-c C-k\")
  :apply-hook       Hook run before apply operation
  :cancel-hook      Hook run before cancel operation

Other FORMS is used to do extra initialization, you can config head line, mode
line format or bind keys here.

User can modify the buffer, and submit with `apply-key', then the contents of
the buffer will returned as the result."
  (gt-plist-let
      ((cl-loop for item in forms by #'cddr
                while (keywordp item) append (list (pop forms) (pop forms))))
    (let ((buffer (or .buffer (format "*gt-%s*" (gensym "tmp-"))))
          (tag (or .catch ''gt-read-from-buffer))
          (apply-key  (or .apply-key  "C-c C-c"))
          (cancel-key (or .cancel-key "C-c C-k")))
      `(if (and (cl-plusp (recursion-depth)) (buffer-live-p (get-buffer ,buffer)))
           (throw 'exit t) ; avoid recursion
         (save-window-excursion
           (catch ,tag
             (unwind-protect
                 (with-current-buffer (get-buffer-create ,buffer)
                   ,(if .keymap `(use-local-map ,.keymap))
                   (local-set-key (kbd ,apply-key)
                                  (lambda ()
                                    (interactive)
                                    ,(if .apply-hook `(funcall ,.apply-hook))
                                    (throw ,tag (buffer-string))))
                   (local-set-key (kbd ,cancel-key)
                                  (lambda ()
                                    (interactive)
                                    ,(if .cancel-hook `(funcall ,.cancel-hook))
                                    (throw ,tag nil)))
                   (add-hook 'kill-buffer-query-functions
                             (lambda () ; only allow quit with C-c C-k
                               (not (and (memq this-command '(kill-buffer kill-this-buffer))
                                         (message "Quit the buffer using `%s' please" ,cancel-key))))
                             nil t)
                   (erase-buffer)
                   ,(if .initial-contents `(insert ,.initial-contents))
                   ,@forms
                   (pop-to-buffer ,buffer ,.window-config)
                   (recursive-edit))
               (ignore-errors (kill-buffer ,buffer)))))))))

(cl-defgeneric gt-word-p (lang text)
  "Whether TEXT is a single word in LANG.
This is a generic method, improve it for specific LANG as you wish."
  (setq text (string-trim text))
  (if (eq lang 'zh)
      (and (< (length text) 5)
           (with-temp-buffer
             (insert text)
             (goto-char (point-min))
             (while (re-search-forward "\\s." nil t) (replace-match ""))
             (equal (thing-at-point 'word) text)))
    (with-temp-buffer
      (insert text)
      (equal (thing-at-point 'word) text))))


;;; Validator Trait

;; add validate feature to `taker/engine/render/cache' through `:if' slot

(cl-defgeneric gt-valid-literally (v text src tgt)
  "Check literally symbol or form V to determine next step.

It can be used by cacher and engine.

V should be a symbol like `word', `parts', `src:en', `tgt:en', `selection',
`xxx-mode', `read-only', or symbol with `not-' or `no-' prefix such as
`not-word', `not-src:en', `no-parts' etc.

V also can be a list form grouping above symbols with `and/or', for example:

  (or word not-parts (and tgt:cn #`xxxx)).

TEXT, SRC and TGT are translation text and targets.

This is a generic method, you can extend the V as you wish."
  (:method :around (v text src tgt)
           (cond ((or (null v) (eq v t)) v)
                 ((symbolp v)
                  (setq text (ensure-list text))
                  (let ((vn (symbol-name v)) (notp nil))
                    (when (string-match "^not?-\\(.*\\)" vn) ; not-xxx style
                      (setq vn (match-string 1 vn))
                      (setq v (intern vn))
                      (setq notp t))
                    (funcall
                     (if notp #'not #'identity)
                     (cl-call-next-method v text src text))))
                 ((consp v) ; compose as: (or word (and not-parts src:zh))
                  (unless (member (car v) '(or and)) (push 'or v))
                  (funcall (if (eq (pop v) 'or) #'cl-some #'cl-every) #'identity
                           (mapcar (lambda (x) (gt-valid-literally x text src tgt)) v)))))
  (let ((vn (symbol-name v)))
    (cond
     ((eq v 'word) (and (car text) ; text is word
                        (not (cdr text))
                        (gt-word-p (intern-soft src) (car text))))
     ((eq v 'parts) (cdr text)) ; text is multiple parts
     ((eq v 'selection) (use-region-p)) ; use region is active
     ((eq v 'read-only) buffer-read-only) ; buffer is read-only
     ((string-suffix-p "-mode" vn) ; major-mode or minor-mode
      (if (boundp v) (symbol-value v) (eq major-mode v)))
     ((string-match "^\\(src\\|tgt\\):\\(.+\\)" vn)
      (member (match-string 2 vn) ; src/tgt is specific one, as src:en
              (mapcar (lambda (item) (format "%s" item))
                      (ensure-list (if (equal (match-string 1 vn) "src") src tgt))))))))

(cl-defgeneric gt-valid (component &rest _args)
  "Validate COMPONENT, return t if it's available."
  (:method ((component gt-validator) carrier)
           "Determine if current COMPONENT is available through `if' slot.
Slot value can be a function, a symbol or a list. CARRIER maybe a task, a
translator or a list to provide more validation data."
           (let (text src tgt)
             (cond
              ((cl-typep carrier 'gt-task)
               (setq text (oref (oref carrier translator) text)
                     src (oref carrier src)
                     tgt (oref carrier tgt)))
              ((cl-typep carrier 'gt-translator)
               (setq text (oref carrier text)
                     src (car (oref carrier target))
                     tgt (cdr (oref carrier target))))
              ((consp carrier)
               (setq text (car carrier)
                     src (cadr carrier)
                     tgt (caddr carrier)))
              (t (user-error "Carrier type is not supported")))
             (with-slots (if) component
               (cond ((not (slot-boundp component 'if)) t)
                     ((and (functionp if) (= 2 (car (func-arity if))))
                      (funcall if component carrier))
                     ((and (functionp if) (= 1 (car (func-arity if))))
                      (funcall if carrier))
                     (t (gt-valid-literally if text src tgt)))))))


;;; Logging

(defvar gt-log-buffer-name "*gt-log*"
  "Log buffer for translator.")

(defmacro gt-log (tag &rest messages)
  "Log MESSAGES to `gt-log-buffer-name'.
TAG is a label for message being logged."
  (declare (indent 1))
  `(if gt-debug-p (gt-do-log ,tag ,@messages)))

(defun gt-do-log (tag &rest messages)
  (with-current-buffer (get-buffer-create gt-log-buffer-name)
    (goto-char (point-max))
    (if (and (null messages) (stringp tag))
        (insert tag)
      (let* ((tag (when tag
                    (concat
                     (gt-face-lazy (cl-subseq (format "%-.1f" (time-to-seconds)) 6) 'gt-logger-buffer-timestamp-face)
                     (gt-face-lazy (if (ignore-errors (string-blank-p tag)) tag (format " [%s]" tag)) 'gt-logger-buffer-tag-face)
                     " ")))
             (count (if (numberp (car messages)) (pop messages) (length tag)))
             (messages (mapconcat (lambda (s) (format "%s" s)) (delq nil messages) "\n"))
             (msg (if (string-blank-p messages)
                      messages
                    (with-temp-buffer
                      (insert messages)
                      (goto-char (point-min))
                      (unless (= (length tag) count)
                        (insert "\n")
                        (goto-char (point-min)))
                      (while (re-search-forward "\n" nil t)
                        (save-excursion
                          (beginning-of-line)
                          (insert (make-string count ? ))))
                      (buffer-string)))))
        (insert (or tag "") (or msg "") "\n")))))

(defmacro gt-log-funcall (fmt &rest objects)
  `(gt-log ""
     (gt-face-lazy
      (format ,(if (string-match-p "^[ \n]" fmt) fmt (concat "gt-" fmt))
              ,@(cl-loop
                 for o in objects collect
                 `(let ((obj ,o)) (if (eieio-object-p obj) (gt-desc obj) obj))))
      'font-lock-doc-face)))


;;; Caching

(defclass gt-cacher (gt-validator)
  ((storage :initform nil :documentation "Where to save the caches."))
  "Used to cache the translate results."
  :abstract t)

(defcustom gt-cache-alive-time (* 30 60)
  "Default cache alive time."
  :type 'integer
  :group 'go-translate)

(defvar gt-default-cacher nil)

;; generic

(defun gt-cacher-barking ()
  (unless gt-default-cacher
    (user-error "Make sure `gt-default-cacher' is properly configured. eg:\n
 (setq gt-default-cacher (gt-memory-cacher))")))

(cl-defgeneric gt-cache-get (_cacher _key &rest _)
  "Query result of KEY from CACHER."
  (:argument-precedence-order _key _cacher)
  (gt-cacher-barking))

(cl-defgeneric gt-cache-set (_cacher _key &rest _)
  "Save result of KEY to CACHER."
  (:argument-precedence-order _key _cacher)
  (gt-cacher-barking))

(cl-defgeneric gt-cache-purge (cacher &optional only-expired)
  "Purge the storage of CACHER.
If ONLY-EXPIRED not nil, purge caches expired only.")

;; implement of caching in memory

(defclass gt-memory-cacher (gt-cacher gt-single) ())

(cl-defmethod gt-cache-get ((cacher gt-memory-cacher) key)
  (with-slots (storage expired) cacher
    (when-let (cache (ignore-errors (gethash key storage)))
      (if (> (time-to-seconds) (cdr cache))
          (remhash key storage)
        (gt-log 'memory-cacher (format "get [%s] from caches (%s)" key (hash-table-count storage)))
        (car cache)))))

(cl-defmethod gt-cache-set ((cacher gt-memory-cacher) key value)
  (with-slots (storage) cacher
    (unless storage
      (setf storage (make-hash-table :test #'equal)))
    (if (null value)
        (remhash key storage)
      (let ((existp (gethash key storage))
            (etime (+ (time-to-seconds) gt-cache-alive-time)))
        (puthash key (cons value etime) storage)
        (gt-cache-purge cacher t)
        (gt-log 'memory-cacher
          (format "%s [%s] to caches (%s)" (if existp "update" "add") key (hash-table-count storage)))))))

(cl-defmethod gt-cache-purge ((cacher gt-memory-cacher) &optional only-expired)
  (with-slots (storage) cacher
    (when storage
      (if only-expired
          (maphash (lambda (key value)
                     (when (> (time-to-seconds) (cdr value))
                       (remhash key storage)))
                   storage)
        (clrhash storage)))))

;; caching task

(cl-defmethod gt-valid ((cacher gt-cacher) (task gt-task) pred text)
  (with-slots (src tgt) task
    (or (and (null pred) (not (slot-boundp cacher 'if)))
        (let ((pred (or pred (oref cacher if))))
          (or (and (functionp pred) (funcall pred task))
              (gt-valid-literally pred text src tgt))))))

(cl-defmethod gt-cache-key ((task gt-task) &optional n)
  "Generate caching key for the Nth text in TASK."
  (with-slots (text src tgt engine parse) task
    (sha1 (format "%s:%s:%s:%s:%s:%s"
                  (nth (or n 0) (ensure-list text)) src tgt
                  (gt-desc engine)
                  (gt-desc (oref engine parse))
                  (or (oref engine salt) "1")))))

(cl-defmethod gt-cache-get (cacher (task gt-task))
  (let ((results (cl-loop
                  for i from 1 to (length (ensure-list (oref task text)))
                  collect (gt-cache-get cacher (gt-cache-key task (1- i))))))
    (when (cl-some #'identity results)
      (gt-log 'render (format "%s: result from cache!" (oref task id))))
    results))

(cl-defmethod gt-cache-set (cacher (task gt-task) &optional pred)
  (with-slots (text src tgt res) task
    (cl-loop for c in text
             for r in res
             for i from 0
             if (gt-valid cacher task pred c)
             do (gt-cache-set cacher (gt-cache-key task i) r))))

(defun gt-purge-cache (cacher)
  "Purge storage of CACHER."
  (interactive (list gt-default-cacher))
  (when (y-or-n-p (format "Purge all caches from %s now?" (gt-desc cacher)))
    (gt-cacher-barking)
    (gt-cache-purge (or cacher gt-default-cacher))
    (message "Cache purged.")))


;;; Http Client

(require 'gt-httpx)

<<<<<<< HEAD
=======
(defvar plz-curl-program)

>>>>>>> 68b028c4
(defvar gt-default-http-client
  (if (and (require 'plz nil t) (executable-find plz-curl-program))
      (gt-plz-http-client)
    (gt-url-http-client)))

<<<<<<< HEAD
(cl-defmethod gt-request (&key url filter done fail data headers cache retry)
  (ignore retry)
  (let ((client (gt-ensure-plain gt-default-http-client (url-host (url-generic-parse-url url)))))
    (if (and client (eieio-object-p client) (object-of-class-p client 'gt-http-client))
        (let* ((tag (gt-desc client))
               (data (gt-format-params data))
               (ckey (sha1 (format "%s%s" url data)))
               (donefn (when done
                         (lambda (raw)
                           (when cache ; cache the result for url if :cache exist
                             (let ((gt-cache-alive-time (if (numberp cache) cache gt-cache-alive-time)))
                               (gt-cache-set gt-default-cacher ckey raw)))
                           (condition-case err
                               (funcall done raw)
                             (error
                              (gt-log tag (format "Request SUCCESS but FAIL in callback: (%s) %s" url err))
                              (funcall fail err)))))))
          (if-let (r (and cache (gt-cache-get gt-default-cacher ckey)))
              (progn
                (gt-log 'cacher (format "Find %s in cache..." ckey))
                (funcall donefn r))
            (gt-request client :url url :headers headers :data data :filter filter :done donefn :fail fail)))
=======
(cl-defmethod gt-request (&rest args &key url method headers data filter done fail sync retry cache)
  "Simple wrapper for http client, and add cache support."
  (ignore method headers filter sync retry)
  (let ((client (gt-ensure-plain gt-default-http-client (url-host (url-generic-parse-url url)))))
    (if (and client (eieio-object-p client) (object-of-class-p client 'gt-http-client))
        (let* ((ckey (sha1 (format "%s%s" url data)))
               (donefn (when done
                         (lambda (raw)
                           ;; try to cache the result
                           (when cache
                             (let ((gt-cache-alive-time (if (numberp cache) cache gt-cache-alive-time)))
                               (gt-cache-set gt-default-cacher ckey raw)))
                           (funcall done raw)))))
          ;; try to get from cache first
          (if-let (r (and cache (gt-cache-get gt-default-cacher ckey)))
              (progn (gt-log 'cacher (format "Find %s in cache..." ckey))
                     (if donefn (funcall donefn r) r))
            (cl-remf args :cache)
            (apply #'gt-request client `(:done ,donefn ,@args))))
>>>>>>> 68b028c4
      (let ((errmsg "Make sure `gt-default-http-client' is available. eg:\n\n(setq gt-default-http-client (gt-url-http-client))\n\n\n"))
        (if fail (funcall fail errmsg) (user-error errmsg))))))


;;; Taker

(defcustom gt-langs nil
  "Translation languages or targets.

This is a list which element is a language string or symbol described in
ISO 939-1. The taker will use this to determine the translate source and target.

For example, if you want to translate between a and b, just set like:

  (setq gt-langs `(a b)) or (setq gt-langs `(\"a\" \"b\"))

If your working languages is more than two, just set like:

  (setq gt-langs `(a b c d ..))

The taker will choose the most possible translate source and target from
the list, also you can switch between them in the following translation.

Notice, the value can be overrided by `langs' slot in taker of translator. So
config it for specific translator using slot is effectively."
  :type '(repeat (choice string symbol))
  :group 'go-translate)

(defcustom gt-polyglot-p nil
  "Toggle polyglot for translation.

If this is t, the text will be translated into multiple targets.

For example, assuming `gt-langs' or slot of `langs' is (a b c), the text
may be translated from a to a and c if this is t, but translated from
a to b or a to c if this is nil."
  :type 'boolean
  :group 'go-translate)

(defvar gt-taker-text-things '(word paragraph sentence buffer line page list sexp defun symbol))

(defvar gt-taker-pick-things '(word paragraph sentence line list sexp defun page symbol))

(defcustom gt-taker-text 'word
  "The initial text taken by taker of translator.

If the region is actived, take the selection text. Otherwise, if this is a
symbol, then try to use `thing-at-point' to take the text at point. If this
is a function then invoke it and use its result as the initial text. Specially
if this is t, take the text interactively.

The default value is to take current active region or current word at point.

Notice, the value can be overrided by `text' slot in taker of translator. So
config it for specific translator using slot is effectively."
  :type `(choice function
                 (choice ,@(mapcar (lambda (item) `(const ,item)) gt-taker-text-things)))
  :group 'go-translate)

(defcustom gt-taker-pick 'paragraph
  "Filter the initial text and pick some for translation.

If this is nil, do not pick and use the initial text as source text to
translate directly.

If this is a symbol, then pick elements by thing from initial text for
translation, thing is just like those in `thing-at-point'.

If this is a function then pass the initial text into it and use its result
as source text to translate.

Specially if this is t, pick the text interactively.

The default value is paragraph, that is, try to split initial text into
paragraphs and do a multiple parts translation.

Notice, the value can be overrided by `pick' slot in taker of translator. So
config it for specific translator using slot is effectively."
  :type `(choice function
                 (choice ,@(mapcar (lambda (item) `(const ,item)) gt-taker-pick-things)))
  :group 'go-translate)

(defcustom gt-taker-prompt nil
  "Whether or how to prompt for initial text and target.

If you want to take the translation text and target interactively, set this to
a non nil value.

If this is t, then read and confirm using minibuffer. If this is `buffer' then
open a new buffer instead to do the stuff.

Notice, the value can be overrided by `prompt' slot in taker of translator. So
config it for specific translator using slot is effectively."
  :type '(choice (const :tag "Off" nil)
                 (const :tag "With-Minibuffer" t)
                 (const :tag "With-Buffer" buffer)
                 symbol)
  :group 'go-translate)

(defcustom gt-lang-rules
  (list (cons 'ja "[\u3040-\u30FF]")
        (cons 'ko "[\uAC00-\uD7A3]")
        (cons 'ru "[\u0410-\u044F]") ; if matched then text is ru, otherwise it's not
        (cons 'zh (lambda () (re-search-forward "[\u4e00-\u9fa5]" nil t))))
  "Language match rules used to check the language of a given text.

This is alist, key is the language and value is a regexp string or function.

This is used by `gt-available-langs' to determine who are source language from
target list by matching this. Text will match against the rules one by one,
if matched, the language in rule serves as the source language, otherwise the
language is excluded from the source candidates.

This is not perfect. It's not an easy thing to check the language precisely.
Maybe use the third party, for example python's langid, to check language is a
good idea.

Please add rule for your own languages if possible, or fixup the mistakes in the
default rules to fit your need."
  :type '(alist :key-type (symbol :tag "Lang")
                :value-type (choice (function :tag "Function Rule")
                                    (regexp :tag "Regexp rule")))
  :group 'go-translate)

(defvar gt-skip-lang-rules-p nil)

(defvar gt-ignore-target-history-p nil)

(defvar gt-last-target nil)

(defvar gt-target-history nil)

(cl-defgeneric gt-langs-maybe (text langs)
  "Which languages this TEXT maybe belongs to, pick from LANGS."
  (let* ((srcs langs)
         (hit (catch 'gt-langs
                (with-temp-buffer
                  ;; insert text
                  (insert text)
                  ;; clear punctuations
                  (goto-char (point-min))
                  (while (re-search-forward "\\s.\\|\n" nil t) (replace-match ""))
                  ;; apply rules
                  (cl-loop with rules = (cl-loop for r in gt-lang-rules if (member (car r) langs) collect r)
                           for (l . m) in rules
                           do (goto-char (point-min))
                           do (if (if (functionp m) (funcall m) (re-search-forward m nil t))
                                  (throw 'gt-langs l) ; hit the one, return directly
                                (setq srcs (remove l srcs))) ; not the one, exclude it
                           finally (return nil))))))
    (if hit (ensure-list hit) srcs)))

(cl-defgeneric gt-thing-at-point (thing _mode)
  "Retrieve text at point or from the selected region.

If there is an active region, return its bounds. Otherwise return
the bounds of the thing at point as a list of cons cells.

THING should be an element of `gt-taker-text-things', it is used as the type
of thing to take. If it is nil, it uses the value of `gt-taker-text'.
If it is t, prompt the user to choose one from the list.

This is a generic method, so you can extend the THING or override it for
specific MODE."
  (:method :around (thing mode)
           (if (use-region-p)
               (region-bounds)
             (when thing
               (cl-call-next-method thing mode))))
  (unless (member thing gt-taker-text-things)
    (setq thing (intern (completing-read "Take _ at point as source text: " gt-taker-text-things nil t nil 'gt-text-hist))))
  (gt-log 'taker (format "take text by: %s" thing))
  (if (eq thing 'buffer)
      (let ((beg (save-excursion
                   (goto-char (point-min))
                   (skip-chars-forward " \t\n")
                   (beginning-of-line)
                   (point)))
            (end (save-excursion
                   (goto-char (point-max))
                   (skip-chars-backward " \t\n")
                   (point))))
        (when (> end beg)
          (list (cons beg end))))
    (when-let (rt (bounds-of-thing-at-point thing))
      (list rt))))

(cl-defgeneric gt-forward-thing (thing _mode)
  "Get bound of THING after point and goto the end of THING.

THING is is the ones in `gt-taker-pick-things'.

This is a generic method, so you can override it for specific MODE."
  (let ((ori (point)) pt end)
    (pcase thing
      ((or 'word 'symbol) (skip-syntax-forward "^w"))
      (_ (skip-chars-forward " \r\n\t\f")
         (when (string-match-p "[\n\r]" (buffer-substring ori (point)))
           (skip-chars-backward " \t\f"))))
    (setq pt (point))
    (forward-thing thing)
    (setq end (if (memq thing '(paragraph))
                  (point)
                (save-excursion (skip-chars-backward " \r\n\t\f") (point))))
    (when (> end pt) (cons pt end))))

(defun gt-available-langs (langs text)
  "Find available translation languages for given TEXT.

LANGS is a list of languages to choose from, TEXT is used to determine
the available ones according rules in `gt-taker-lang-match-alist'.

Return a list of language pairs (src . rest) where src is the source
language and rest is the target languages. Rest should be a list contains
one or more languages."
  (if (cdr langs)
      (setq langs (mapcar #'intern-soft langs))
    (user-error "At least two languages should be configed, current: %s" langs))
  (let* ((str (string-join (or (ensure-list text) "")))
         (srcs (or (if gt-skip-lang-rules-p langs (gt-langs-maybe str langs))
                   (user-error "Maybe no language match current translation")))
         (pairs (if gt-polyglot-p
                    (cl-loop for lang in srcs
                             collect (cons lang (remove lang langs)))
                  (cl-loop for lang in srcs
                           append (cl-loop for tgt in (remove lang langs)
                                           collect (list lang tgt))))))
    (if gt-ignore-target-history-p
        pairs
      (let* ((head (cl-delete-duplicates (cl-remove-if-not (lambda (l) (member l pairs)) gt-target-history)))
             (tail (cl-remove-if (lambda (l) (member l head)) pairs)))
        (append head tail)))))

(defun gt-pick-items-by-thing (text-or-bounds &optional thing pred)
  "Pick elements by THING from TEXT-OR-BOUNDS.

THING is the one in `gt-taker-pick-things', PRED is a function with one
argument that used to filter the pick element.

TEXT-OR-BOUNDS is a string or bound cell in the buffer. If it is a string,
should return a list of strings representing the pieces picked from the text.
If it is a bound, return a list of sub-bounds."
  (if (null thing)
      text-or-bounds
    (unless (memq thing gt-taker-pick-things)
      (setq thing (intern (completing-read "Pick _ for source text: " gt-taker-pick-things nil t nil 'gt-pick-hist))))
    (cl-flet ((ps (beg end mode)
                (save-excursion
                  (save-restriction
                    (narrow-to-region beg end)
                    (goto-char (point-min))
                    (let (bds)
                      (while (not (save-excursion (skip-chars-forward " \r\n\t\f") (eobp)))
                        (when-let (bd (gt-forward-thing thing mode))
                          (cl-destructuring-bind (a . b) bd
                            (when (or (null pred) (funcall pred (buffer-substring a b)))
                              (push (cons a b) bds)))))
                      (nreverse bds))))))
      (gt-log 'taker (format "pick from text by: %s" thing))
      (let ((mode major-mode))
        (cond ((stringp text-or-bounds)
               (with-temp-buffer
                 (insert text-or-bounds)
                 (mapcar (lambda (p) (buffer-substring (car p) (cdr p)))
                         (ps (point-min) (point-max) mode))))
              ((consp text-or-bounds)
               (let ((bd text-or-bounds)) ; (a . b) or (buffer (a . b))
                 (with-current-buffer (if (bufferp (car bd)) (pop bd) (current-buffer))
                   (if (consp (car bd)) (setq bd (car bd)))
                   (ps (car bd) (cdr bd) mode))))
              (t (user-error "Pick items error, maybe invalid input")))))))

(cl-defgeneric gt-take (taker translator)
  "Take source text and targets for TRANSLATOR.

This is core method of TAKER. It combines `gt-text', `gt-target', `gt-prompt'
and `gt-pick' together, saves text/bounds/target to be used in later translation
into the translator instance at last.

See type `gt-taker' for more description."
  (:method :before ((taker gt-taker) translator)
           (gt-log-funcall "take (%s %s)" taker translator))
  (:method ((taker gt-taker) translator)
           (with-slots (text bounds target keep) translator
             (let ((prompt (and (null text) (null target)
                                (if (slot-boundp taker 'prompt)
                                    (oref taker prompt)
                                  gt-taker-prompt)))
                   (nopick (or (and text keep)
                               (gt-functionp (if (slot-boundp taker 'text)
                                                 (oref taker text)
                                               gt-taker-text)))))
               ;; 1) text
               (unless text
                 (let ((rs (ensure-list (gt-text taker translator))))
                   ;; bounds: (buffer (a . b) (c . d))
                   (if (stringp (car rs))
                       (setf bounds (list (current-buffer)))
                     (unless (bufferp (car rs))
                       (push (current-buffer) rs))
                     (setf bounds rs))
                   ;; text: ("aaa" "bbb")
                   (setf text (gt-collect-text rs))))
               ;; 2) target
               (unless target
                 (setf target (gt-target taker translator)))
               ;; 3) prompt
               (when prompt (gt-prompt taker translator prompt))
               (unless text (user-error "No source text found at all"))
               ;; 4) pick
               (unless nopick (gt-pick taker translator)))))
  (:method :after ((taker gt-taker) translator)
           (with-slots (text target) translator
             (unless text
               (user-error "Source Text should not be null"))
             (with-slots (then) taker ; if `then' slot exists
               (when (and (slot-boundp taker 'then) then (gt-functionp then))
                 (funcall then translator))))))

(cl-defgeneric gt-text (_taker translator)
  "Used to take initial text for TRANSLATOR.
Return text, text list or bounds in buffer. This is non-destructive."
  (:method ((taker gt-taker) _translator)
           "Return the text selected by the TAKER."
           (let ((text (if (slot-boundp taker 'text)
                           (oref taker text)
                         gt-taker-text)))
             (cond ((symbolp text) (gt-thing-at-point text major-mode))
                   ((gt-functionp text) (funcall text))
                   (t text)))))

(cl-defgeneric gt-target (_taker translator &optional dir)
  "Used to pick target for TRANSLATOR.
Return the target will be used. If DIR is `next or `prev, return the next or
previous one. This is non-destructive."
  (:method ((taker gt-taker) translator &optional dir)
           (when-let* ((langs (ensure-list
                               (if (slot-boundp taker 'langs)
                                   (oref taker langs)
                                 gt-langs)))
                       (tgts (if (car langs)
                                 (gt-available-langs langs (oref translator text))
                               (cdr langs)))
                       (index (let ((n (cl-position gt-last-target tgts :test #'equal)))
                                (if n (+ n (pcase dir ('next 1) ('prev -1) (_ 0))) 0)))
                       (target (nth (if (>= index (length tgts))
                                        0
                                      (if (< index 0) (- (length tgts) 1) index))
                                    tgts)))
             (setq gt-last-target target))))

(defvar gt-prompt-map
  (let ((map (make-sparse-keymap)))
    (set-keymap-parent map minibuffer-local-map)
    (define-key map "\C-g" #'top-level)
    (define-key map "\C-n" #'gt-prompt-next-target)
    (define-key map "\C-p" (lambda () (interactive) (gt-prompt-next-target t)))
    (define-key map "\C-l" #'delete-minibuffer-contents)
    map)
  "The keymap used when taker prompt with minibuffer.")

(defvar gt-prompt-target nil)

(defvar gt-prompt-overlay nil)

(defun gt-prompt-prefix (target)
  (when target
    (format "[%s%s] "
            (if-let (src (car target)) (format "%s > " src) "")
            (mapconcat (lambda (s) (format "%s" s)) (ensure-list (cdr target)) ", "))))

(defun gt-prompt-next-target (&optional backwardp)
  "Switch to next target in prompt minibuffer.
If BACKWARDP is not nil then switch to previous one."
  (interactive)
  (let ((gt-skip-lang-rules-p current-prefix-arg))
    (setq gt-prompt-target
          (gt-target (oref gt-current-translator taker)
                     (make-instance (eieio-object-class gt-current-translator)
                                    :text (list (minibuffer-contents)))
                     (if backwardp 'prev 'next)))
    (overlay-put gt-prompt-overlay 'before-string (gt-prompt-prefix gt-prompt-target))))

(cl-defgeneric gt-prompt (_taker translator _type)
  "Prompt user with inital text and target, then update TRANSLATOR with new values."
  (:method :before ((_taker gt-taker) translator _type)
           (when (cdr (oref translator text)) ; for solo part only
             (user-error "Multiple part text cannot be prompted")))
  (:method ((_ gt-taker) translator _type)
           (with-slots (text bounds target) translator
             (let* ((minibuffer-allow-text-properties t)
                    (newtext (minibuffer-with-setup-hook
                                 (lambda ()
                                   (setq gt-prompt-target target)
                                   (setq gt-prompt-overlay (make-overlay 1 2))
                                   (overlay-put gt-prompt-overlay 'before-string (gt-prompt-prefix gt-prompt-target)))
                               (read-from-minibuffer "Text: " (car text) gt-prompt-map))))
               (when (string-blank-p newtext)
                 (user-error "Text should not be null"))
               (unless (equal newtext (car text))
                 (setf bounds (list (car bounds))))
               (setf text (ensure-list newtext))
               (setf target gt-prompt-target)))))

(cl-defgeneric gt-pick (_taker translator)
  "Update TRANSLATOR with pieces picked from initial text or bounds."
  (:method :around ((taker gt-taker) translator)
           (with-slots (text bounds) translator
             (unless (bufferp (car bounds)) ; ensure buffer is recorded
               (push (current-buffer) bounds))
             (when (and (not (cdr text)) ; for solo part only
                        (if (slot-boundp taker 'pick) (oref taker pick) gt-taker-pick)) ; pick is non-nil
               (cl-call-next-method taker translator))))
  (:method ((taker gt-taker) translator)
           (with-slots (text bounds) translator
             (if-let* ((buf (car bounds))
                       (car (if (cdr bounds) (cl-subseq bounds 0 2) ; buffer bound
                              (or (car text) ; text
                                  (user-error "Where should I pick from?"))))
                       (pick (if (slot-boundp taker 'pick) (oref taker pick) gt-taker-pick))
                       (res (ensure-list
                             (cond
                              ((gt-functionp pick) (funcall pick car))
                              ((memq pick gt-taker-pick-things)
                               (gt-pick-items-by-thing car pick (oref taker pick-pred)))
                              ((symbolp pick) (gt-pick pick translator))))))
                 ;; string pieces vs bound pieces
                 (if (stringp (car res))
                     (setf text res)
                   (unless (bufferp (car res)) (push buf res))
                   (setf bounds res text (gt-collect-text res)))
               (user-error "Nothing picked, empty request")))))


;;; Engine

(defcustom gt-cache-p t
  "Whether enable the cache."
  :type 'boolean
  :group 'go-translate)

(defconst gt-text-delimiter "314141592926666")

(defun gt-current-cacher (engine task)
  "Return the cacher used by ENGINE for current TASK."
  (let (cacher condition)
    (when gt-cache-p
      (let ((cc (gt-ensure-plain
                 (if (slot-boundp engine 'cache) (if-let (c (gt-ensure-plain (oref engine cache) task)) c) t)
                 task)))
        (cond ((null cc))
              ((eq cc t) (setq cacher gt-default-cacher condition nil))
              ((symbolp cc) (setq cacher gt-default-cacher condition cc))
              (t (setq cacher cc condition nil)))))
    (cl-values cacher condition)))

(cl-defmethod initialize-instance :after ((engine gt-engine) &rest _)
  (unless (slot-boundp engine 'tag)
    (oset engine tag (gt-desc engine))))

(cl-defmethod gt-init ((engine gt-engine) task)
  "Preprocessing text in TASK for ENGINE. Try cache first if possible."
  (with-slots (id text cache) task
    (gt-log-funcall "init (%s %s)" engine id)
    ;; if stream, not cache
    (if (gt-stream-p engine) (oset engine cache nil))
    ;; query cache first
    (when-let (cacher (car-safe (gt-current-cacher engine task)))
      (setf cache (gt-cache-get cacher task)))
    ;; only translate the parts not in cache
    (if (and cache (cl-every #'identity cache))
        (gt-next engine task)
      (let ((text-left (if cache (cl-loop for c in text for r in cache unless r collect c) text)))
        ;; join with delimiter if possible
        (if-let (delimiter (if (slot-boundp engine 'delimiter) (oref engine delimiter) gt-text-delimiter))
            (setf text (string-join text-left (concat "\n\n" delimiter "\n\n")))
          (setf text text-left))))))

(cl-defgeneric gt-translate (engine task &optional next)
  "Translate or transform text in TASK and parse the results using ENGINE.

The raw response will save into `res' slot of translator. Then NEXT runs, that
will do the parse and render job. See type `gt-engine' for more description."
  (:method :around ((engine gt-engine) task &optional _next)
           (gt-log-funcall "translate (%s %s)" engine (oref task id))
           (gt-init engine task)
           (with-slots (id text err res render translator process) task
             (unless (or res err)
               (gt-log 'next (format "%s: %s prepare to translate" id (gt-desc engine)))
               (let ((ret (cl-call-next-method
                           engine task
                           (lambda (task)
                             (if (equal (oref translator version) (oref task version))
                                 (condition-case err1
                                     (if (gt-stream-p engine)
                                         (if gt-http-client-stream-abort-flag
                                             (gt-log 'next (format "%s: %s translate streaming abort!" id (gt-desc engine)))
                                           (gt-next-for-stream render task))
                                       (gt-log 'next (format "%s: %s translate success!" id (gt-desc engine)))
                                       (gt-next engine task))
                                   (gt-fail task err1))
                               (gt-log 'next (format "%s: ----- expired -----" id)))))))
                 (if (processp ret) (setf process ret))))))
  (:method ((engine gt-engine) _task _next)
           (user-error "Method `gt-translate' of %s is not implement" (gt-desc engine))))

(cl-defgeneric gt-parse (_parser task)
  "Parse results of TASK to user-friendly string."
  (:method :before ((parser gt-parser) task)
           (gt-log-funcall "parse (%s %s)" parser (oref task id)))
  (:method ((_ gt-parser) _task) nil))

(cl-defgeneric gt-stream-p (_engine)
  "Whether streaming query is on for ENGINE."
  nil)

(cl-defgeneric gt-next (_engine task)
  "Chain to the parse and render phase for TASK."
  (:method ((engine gt-engine) task)
           (gt-log-funcall "next (%s %s)" engine (oref task id))
           (with-slots (text res meta cache translator) task
             (with-slots (parse delimiter then) engine
               ;; parse
               (when res
                 (when-let (parser (and (slot-boundp engine 'parse) parse))
                   (if (gt-functionp parser)
                       (funcall parser task)
                     (gt-parse parser task)))
                 ;; split with delimiter if possible
                 (when-let (delimiter (and (stringp res) (if (slot-boundp engine 'delimiter) delimiter gt-text-delimiter)))
                   (setf res (mapcar (lambda (item) (string-trim item "\n+")) (split-string res delimiter))))
                 (setf res (ensure-list res))
                 ;; run res-hook if possible
                 (when-let (hook (plist-get meta :res-hook))
                   (setf res (funcall hook res))))
               ;; resume text and merge cache to res
               (setf text (oref translator text))
               (if cache (setf res (cl-loop for c in cache if (null c) collect (pop res) else collect c)))
               ;; verify
               (unless res
                 (user-error "No translate result found"))
               (unless (= (length (remove nil res)) (length text))
                 (user-error "Source text and result text have no same length"))
               ;; set cache if possible
               (cl-destructuring-bind (cacher condition) (gt-current-cacher engine task)
                 (when cacher (gt-cache-set cacher task condition)))
               ;; invoke then when it is exists
               (when (and (slot-boundp engine 'then) then (gt-functionp then))
                 (funcall then task))
               ;; all right, render
               (gt-update-state translator)
               (gt-output (oref translator render) translator)))))

(cl-defgeneric gt-next-for-stream (_render task)
  "Output result in TASK to specific marker position directly.
Notice, the result should propertized with `gt-result' to avoid issue.
This is used for streaming output for _RENDER."
  (:method :around ((render gt-render) task)
           (with-slots (markers) task
             (if (null markers)
                 (progn
                   (setq gt-http-client-stream-abort-flag t)
                   (message "Stream output is unavailable for current task."))
               (setf markers (ensure-list markers))
               (cl-call-next-method render task))))
  (:method ((_render gt-render) task)
           (with-slots (markers res) task
             (save-excursion
               (gt-insert-text-at-marker
                (propertize (string-join (ensure-list res) "\n") 'gt-result 'stream)
                (car markers) (cdr markers) t)))))


;;; Text to Speech

(defcustom gt-tts-speaker (or (executable-find "mpv")
                              (executable-find "mplayer")
                              (executable-find "cvlc"))
  "The program used to speak the translation result.
It also can be a command with options like `mpv --af=xxx'."
  :type 'string
  :group 'go-translate)

(defvar gt-tts-langs nil)

(defvar gt-tts-last-engine nil)

(defvar gt-tts-speak-process nil)

(defun gt-interrupt-speak-process ()
  (when (and gt-tts-speak-process (process-live-p gt-tts-speak-process))
    (ignore-errors (kill-process gt-tts-speak-process))
    (setq gt-tts-speak-process nil)))

(cl-defmethod gt-play-audio (data &optional wait)
  "Play DATA with `gt-tts-playing-process'.
DATA is raw audio data or audio url, or a buffer contains the raw data.
If WAIT is not nil, play after current process finished."
  (unless (and gt-tts-speaker (executable-find (car (split-string gt-tts-speaker))))
    (user-error "You should install `mpv' first or config `gt-tts-speaker' correctly"))
  (when wait
    (condition-case _
        (while (and gt-tts-speak-process (process-live-p gt-tts-speak-process))
          (sleep-for 0.5))
      (quit (gt-interrupt-speak-process) (user-error ""))))
  (gt-interrupt-speak-process)
  (cl-flet ((speak ()
              (let ((proc (make-process
                           :name (format "gt-tts-process-%s" (+ 1000 (random 1000)))
                           :command (append (split-string gt-tts-speaker) (list "-"))
                           :buffer nil
                           :noquery t
                           :sentinel (lambda (_ s) (if (string-match-p "finished" s) (message "")))
                           :connection-type 'pipe)))
                (message "Speaking...")
                (setq gt-tts-speak-process proc)
                (process-send-region proc (point-min) (point-max))
                (if (process-live-p proc) (process-send-eof proc)))))
    (if (bufferp data)
        (with-current-buffer data (speak))
      (with-temp-buffer
        (let ((buf (current-buffer)) state)
          (if (string-prefix-p "http" data)
              (progn (gt-request :url data
                                 :cache 10
                                 :done (lambda (raw)
                                         (setq state 'done)
                                         (with-current-buffer buf (insert raw)))
                                 :fail (lambda (err) (setq state err)))
                     (while (null state)
                       (accept-process-output nil 0.5)))
            (insert data))
          (if (and state (not (eq state 'done))) (signal 'user-error state))
          (speak))))))

(cl-defgeneric gt-speak (engine text &optional lang)
  "Speak TEXT with LANG by ENGINE."
  (:method ((_ (eql 'local)) text &optional _lang)
           "TEXT to speech with local program."
           (cond ((and (eq system-type 'darwin) (executable-find "say"))
                  (with-temp-buffer
                    (insert text)
                    (shell-command-on-region (point-min) (point-max) "say" t)))
                 ((and (memq system-type '(cygwin windows-nt)) (executable-find "powershell"))
                  (let ((cmd (format "$w = New-Object -ComObject SAPI.SpVoice; $w.speak(\\\"%s\\\")" text)))
                    (shell-command (format "powershell -Command \"& {%s}\""
                                           (encode-coding-string
                                            (replace-regexp-in-string "\n" " " cmd)
                                            (keyboard-coding-system))))))
                 (t (user-error "No suitable local TTS service found"))))
  (:method ((_ (eql 'interact)) text &optional noprompt)
           "Text to speech with local program or using selected engine."
           (let* ((prompt "Text to Speech: ")
                  (regexp (format "^ *\\(%s\\)\\." (mapconcat #'symbol-name (mapcar #'car gt-lang-codes) "\\|")))
                  (engines `(locally ,@(cl-loop
                                        for m in (cl--generic-method-table (cl--generic #'gt-speak))
                                        for n = (car (cl--generic-method-specializers m))
                                        unless (or (consp n) (memq n '(t gt-engine))) collect n)))
                  (overlay nil)
                  (text (if noprompt text
                          (minibuffer-with-setup-hook
                              (lambda ()
                                (use-local-map (make-composed-keymap nil (current-local-map)))
                                (setq overlay (make-overlay (1- (length prompt)) (length prompt)))
                                (unless gt-tts-last-engine (setq gt-tts-last-engine 'locally))
                                (overlay-put overlay 'display (format " (%s):" gt-tts-last-engine))
                                (local-set-key (kbd "C-n")
                                               (lambda ()
                                                 (interactive)
                                                 (setq gt-tts-last-engine
                                                       (let ((i (cl-position gt-tts-last-engine engines)))
                                                         (nth (if (>= (+ i 1) (length engines)) 0 (1+ i)) engines)))
                                                 (overlay-put overlay 'display (format " (%s):" gt-tts-last-engine)))))
                            (read-string prompt (if (consp text) (buffer-substring (caar text) (cdar text)) text)))))
                  (lang (if (string-match regexp text)
                            (prog1 (intern-soft (match-string 1 text))
                              (setq text (substring text (match-end 0))))
                          (car (gt-langs-maybe text (or gt-tts-langs (mapcar #'car gt-lang-codes)))))))
             (when (= (length (string-trim text)) 0)
               (user-error "Input should not be null"))
             (unless gt-tts-last-engine (setq gt-tts-last-engine 'locally))
             (gt-log 'tts (format "Speak with %s to %s" gt-tts-last-engine lang))
             (if (equal gt-tts-last-engine 'locally)
                 (gt-speak 'local text lang)
               (gt-speak (make-instance gt-tts-last-engine) text lang))))
  (:method :around ((engine gt-engine) text &optional lang)
           (cl-call-next-method engine text (intern-soft lang)))
  (:method ((engine gt-engine) &rest _)
           (user-error "No TTS service found on engine `%s'" (oref engine tag))))

;;;###autoload
(defun gt-do-speak ()
  "Speak content around point.

If the text under point or with selection has `gt-task' or `gt-tts-url'
property, try to speak it with current translation engine.

Otherwise try to TTS with local program or using selected engine.

When TTS with specific engine, you can specify the language with `lang.' prefix."
  (interactive)
  (if-let (url (get-char-property (point) 'gt-tts-url))
      ;; 1. play the url
      (gt-play-audio url)
    (let (items engine)
      (if-let (task (get-char-property (point) 'gt-task))
          (with-slots (src tgt res err translator) task
            (with-slots (text target) translator
              ;; 2. play current task
              (setq engine (oref task engine))
              (unless (cl-find-method #'gt-speak '() `(,(eieio-object-class engine) t t))
                (user-error "No TTS service found on current engine `%s'" (oref engine tag)))
              (let ((part (or (get-char-property (point) 'gt-part) 0))
                    (col (lambda (l c) (push (format "%s. %s" l (substring-no-properties c)) items))))
                (if (use-region-p)
                    (cl-loop with text = (buffer-substring (region-beginning) (region-end))
                             for l in (gt-langs-maybe text (list src tgt)) do (funcall col l text))
                  (when-let (r (nth part text))
                    (funcall col (car target) r))
                  (when-let (r (and (not err) (or (get-pos-property (point) 'gt-brief) (nth part (ensure-list res)))))
                    (funcall col tgt r)))
                (when items
                  (let* ((cand (completing-read
                                (format "Text to Speech (with %s): " (oref engine tag))
                                (gt-make-completion-table items)))
                         (lang (if (string-match (format "^ *\\(%s\\)\\." (mapconcat #'symbol-name (mapcar #'car gt-lang-codes) "\\|")) cand)
                                   (prog1 (intern-soft (match-string 1 cand))
                                     (setq cand (substring cand (match-end 0))))
                                 (car (gt-langs-maybe cand (list src tgt))))))
                    (unless lang (user-error "Guess language of text failed"))
                    (gt-log 'tts (format "Speak with %s to %s" engine lang))
                    (gt-speak engine cand lang))))))
        ;; 3. play with local program or using selected engine
        (gt-speak 'interact (gt-text (gt-taker :text 'word) nil))))))


;;; Render

(cl-defmethod gt-init :around ((render gt-render) translator)
  (gt-log-funcall "init (%s %s)" render translator)
  (message "Processing...")
  (condition-case err
      (progn (cl-call-next-method render translator)
             (gt-update-state translator))
    (error (gt-log 'render (format "%s initialize failed, abort" (gt-desc render)))
           (user-error (format "[output init error] %s" err)))))

(cl-defmethod gt-init ((_render gt-render) _translator)
  "Initialize the RENDER. Only invoke once before output."
  nil)

(cl-defgeneric gt-extract (render translator)
  "Extract TRANSLATOR's responses that to be consumed by RENDER."
  (:method ((render gt-render) translator)
           (with-slots (text tasks) translator
             (cl-loop with tgts = (cl-delete-duplicates (mapcar (lambda (item) (oref item tgt)) tasks))
                      with engines = (cl-delete-duplicates (mapcar (lambda (task) (oref task engine)) tasks))
                      for task in tasks
                      for (tgt res err engine) = (gt-orefs task tgt res err engine)
                      for state = (if err 1 (if res 2 0)) ; 0 loading 1 error 2 result
                      for prefix = (with-slots (prefix) render
                                     (if (and (slot-boundp render 'prefix) (not (eq prefix t)))
                                         (when prefix
                                           ;; custom prefix with :prefix slot
                                           (if (gt-functionp prefix)
                                               (funcall prefix task)
                                             (format "%s" prefix)))
                                       (when (or (cdr tgts) (cdr engines))
                                         ;; style as: en.Google.Detail
                                         (let ((lst (list (if (cdr tgts) tgt)
                                                          (if (cdr engines) (oref engine tag))
                                                          (if (cdr engines) (ignore-errors (oref (oref engine parse) tag))))))
                                           (concat
                                            (mapconcat (lambda (item) (format "%s" item)) (remove nil lst) ".")
                                            (if (and (cdr engines) (gt-stream-p engine)) " (stream)"))))))
                      for result = (pcase state (0 "Loading...") (1 err) (2 res))
                      collect (list :result result :prefix prefix :state state :task task :tgt tgt :stream (gt-stream-p engine)) into lst
                      finally (return ;; sort by target, then by engine
                               (if (cdr tgts)
                                   (cl-loop for tgt in tgts append
                                            (cl-remove-if-not (lambda (tr) (equal tgt (plist-get tr :tgt))) lst))
                                 lst))))))

(cl-defgeneric gt-output (render translator)
  "Output result of TRANSLATOR with RENDER, invoked after every task parsed.
Output to minibuffer by default."
  (:method :around ((render gt-render) translator)
           (with-slots (state) translator
             (gt-log-funcall "output (%s %s) %s" render translator state)
             (when (<= state 4)
               (with-slots (output then) render
                 ;; error handler & functionp case
                 (condition-case err
                     (if (gt-functionp output)
                         (funcall output render translator)
                       (cl-call-next-method render translator)
                       ;; chain next render if possible
                       (when (and (= state 3) then)
                         (cond ((gt-functionp then)
                                (funcall then translator))
                               ((and (eieio-object-p then) (object-of-class-p then 'gt-render))
                                (gt-init then translator)
                                (gt-output then translator))
                               (t (error "Bad then value specified in %s" (gt-desc render))))))
                   (error (setf state 4)
                          (message "[output error] %s" (cadr err))))))))
  (:method ((render gt-render) translator)
           (when (= 3 (oref translator state))
             (cl-loop with ret = (gt-extract render translator)
                      with mpp = (cdr (oref translator text))
                      for tr in ret
                      for (prefix result) = (gt-plist-let tr (list (concat "[" .prefix "]" (if mpp "\n" " ")) .result))
                      collect (concat (if (cdr ret) (propertize prefix 'face 'gt-render-prefix-face))
                                      (if (consp result) (string-join result "\n") result))
                      into lst
                      finally (message "%s" (string-join lst "\n"))))))


;;; Translator

(defun gt-add-task (task)
  "Add new TASK for translation."
  (with-slots (id engine render version translator) task
    (with-slots (tasks state) translator
      (when (= state 0)
        (setf tasks (append tasks (list task)))
        (gt-log (format "%d" (length tasks))
          (format "add task %s: (%s/%s)" id (gt-desc engine) (gt-desc render)))))))

(defun gt-update-state (translator)
  "Update state for TRANSLATOR."
  (with-slots (state total tasks render) translator
    (pcase state
      (0
       (when (= (length tasks) total)
         (gt-log 'translator "<1> all tasks added")
         (setf state 1)))
      (1
       (gt-log 'translator
         (format "<2> %s prepared" (gt-desc render)))
       (setf state 2))
      (2
       (when (= total (length (cl-remove-if-not (lambda (task) (or (oref task err) (oref task res))) tasks)))
         (gt-log 'translator "<3> all result parsed")
         (setf state 3))))))

(defun gt-fail (task error)
  "Render ERROR message and ternimate the TASK."
  (declare (indent 1))
  (gt-log-funcall "fail (%s)" (oref task id))
  (with-slots (translator render err version id) task
    (when (equal version (oref translator version))
      (setf err (if (consp error)
                    (mapconcat (lambda (r)
                                 (format (if (string-suffix-p "error" (format "%s" r)) "[%s]" "%s") r))
                               (cl-remove-if (lambda (r) (memq r '(error user-error))) error)
                               " ")
                  (or error "")))
      (gt-update-state translator)
      (gt-output render translator))
    (gt-log 'next (format "%s: [----- error -----] %s" id error))
    (gt-log nil 1 (with-temp-buffer
                    (let ((standard-output (current-buffer)))
                      (backtrace)
                      (buffer-string))))))

(cl-defgeneric gt-reset (translator)
  "Reset status and other variables before translation for TRANSLATOR."
  (:method ((translator gt-translator))
           (gt-log-funcall "reset (%s)" translator)
           (unless gt-default-cacher
             (setq gt-default-cacher (gt-memory-cacher)))
           (unless gt-default-http-client
             (setq gt-default-http-client (gt-url-http-client)))
           (with-slots (version state tasks bag total taker engines render _taker _engines _render) translator
             (unless (slot-boundp translator '_taker)
               (unless taker (setf taker (gt-taker)))
               (unless render (setf render (gt-render)))
               (setf _taker taker _engines engines _render render))
             (setf version (time-to-seconds) state 0 tasks nil total 0 taker nil engines nil render nil bag nil))))

(cl-defmethod gt-init ((translator gt-translator) &rest _)
  "Initialize the components, text and target for TRANSLATOR."
  (gt-log-funcall "init (%s)" translator)
  (with-slots (keep text bounds target version taker engines render _taker _engines _render) translator
    ;; reset
    (gt-reset translator)
    ;; take
    (unless keep (setf text nil bounds nil target nil))
    (setf taker (or (cl-find-if (lambda (tk) (gt-valid tk translator))
                                (ensure-list (gt-ensure-plain _taker)))
                    (user-error "No taker found in this translator")))
    (gt-take taker translator)
    (setf keep nil)
    (let ((history-delete-duplicates t))
      (add-to-history 'gt-target-history target 8))
    ;; prepare engines and render
    (setf engines (ensure-list (gt-ensure-plain _engines)))
    (setf render (cl-find-if (lambda (rd) (gt-valid rd translator))
                             (ensure-list (gt-ensure-plain _render))))
    ;; log
    (gt-log 'translator (format "version: %s\ntarget: %s\nbounds: %s\ntext: %s\ntaker: %s, engines: %s, render: %s"
                                version target bounds text
                                (gt-desc taker)
                                (mapcar (lambda (en) (oref en tag)) engines)
                                (gt-desc render)))))

(cl-defgeneric gt-start (translator)
  "Start a new translation with TRANSLATOR."
  (gt-log "\n\n")
  (gt-log-funcall "start (%s)" translator)
  (setq gt-current-command this-command)
  (setq gt-current-translator translator)
  ;; init
  (gt-init translator nil)
  (with-slots (text target version total engines render) translator
    ;; tasks
    (cl-loop for engine in engines
             do (cl-loop for tgt in (cdr target)
                         for task = (gt-task
                                     :text text
                                     :src (car target)
                                     :tgt tgt
                                     :engine engine
                                     :render render
                                     :translator translator
                                     :version version)
                         if (gt-valid engine task)
                         do (cl-incf total) and do (gt-add-task task))
             finally (gt-update-state translator))
    (when (zerop total)
      (user-error "No task created, please check engines and langs setup"))
    ;; translate
    (if render (gt-init render translator))
    (cl-loop for task in (oref translator tasks)
             do (condition-case err
                    (gt-translate (oref task engine) task)
                  (error (gt-fail task err))))))

(provide 'gt-core)

;;; gt-core.el ends here<|MERGE_RESOLUTION|>--- conflicted
+++ resolved
@@ -1004,40 +1004,13 @@
 
 (require 'gt-httpx)
 
-<<<<<<< HEAD
-=======
 (defvar plz-curl-program)
 
->>>>>>> 68b028c4
 (defvar gt-default-http-client
   (if (and (require 'plz nil t) (executable-find plz-curl-program))
       (gt-plz-http-client)
     (gt-url-http-client)))
 
-<<<<<<< HEAD
-(cl-defmethod gt-request (&key url filter done fail data headers cache retry)
-  (ignore retry)
-  (let ((client (gt-ensure-plain gt-default-http-client (url-host (url-generic-parse-url url)))))
-    (if (and client (eieio-object-p client) (object-of-class-p client 'gt-http-client))
-        (let* ((tag (gt-desc client))
-               (data (gt-format-params data))
-               (ckey (sha1 (format "%s%s" url data)))
-               (donefn (when done
-                         (lambda (raw)
-                           (when cache ; cache the result for url if :cache exist
-                             (let ((gt-cache-alive-time (if (numberp cache) cache gt-cache-alive-time)))
-                               (gt-cache-set gt-default-cacher ckey raw)))
-                           (condition-case err
-                               (funcall done raw)
-                             (error
-                              (gt-log tag (format "Request SUCCESS but FAIL in callback: (%s) %s" url err))
-                              (funcall fail err)))))))
-          (if-let (r (and cache (gt-cache-get gt-default-cacher ckey)))
-              (progn
-                (gt-log 'cacher (format "Find %s in cache..." ckey))
-                (funcall donefn r))
-            (gt-request client :url url :headers headers :data data :filter filter :done donefn :fail fail)))
-=======
 (cl-defmethod gt-request (&rest args &key url method headers data filter done fail sync retry cache)
   "Simple wrapper for http client, and add cache support."
   (ignore method headers filter sync retry)
@@ -1057,7 +1030,6 @@
                      (if donefn (funcall donefn r) r))
             (cl-remf args :cache)
             (apply #'gt-request client `(:done ,donefn ,@args))))
->>>>>>> 68b028c4
       (let ((errmsg "Make sure `gt-default-http-client' is available. eg:\n\n(setq gt-default-http-client (gt-url-http-client))\n\n\n"))
         (if fail (funcall fail errmsg) (user-error errmsg))))))
 
